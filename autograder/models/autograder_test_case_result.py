--- conflicted
+++ resolved
@@ -381,10 +381,6 @@
                 feedback_config.valgrind_feedback_level != 'no_feedback')
 
     def _get_feedback_config(self):
-<<<<<<< HEAD
-        # logger.info('_get_feedback_config')
-=======
->>>>>>> 98cadd9e
         override = (
             self.submission is not None and
             self.submission.test_case_feedback_config_override is not None)

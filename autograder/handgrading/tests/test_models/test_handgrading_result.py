--- conflicted
+++ resolved
@@ -22,59 +22,13 @@
         self.submission = obj_build.build_submission()
 
     def test_default_initialization(self):
-<<<<<<< HEAD
-        result_inputs = {
-            "submission": self.submission,
-            "submission_group": self.submission.submission_group,
-            "handgrading_rubric": self.rubric
-        }
-
-        result_obj = handgrading_models.HandgradingResult.objects.validate_and_create(
-            **result_inputs)
-        self.assertEqual(result_obj.submission, result_inputs["submission"])
-        self.assertEqual(result_obj.handgrading_rubric, result_inputs["handgrading_rubric"])
-        self.assertEqual(result_obj.submission_group, result_inputs["submission_group"])
-
-    def test_serializable_fields(self):
-        expected_fields = [
-            'pk',
-            'last_modified',
-
-            'submission',
-            'submission_group',
-            'handgrading_rubric',
-
-            'applied_annotations',
-            'arbitrary_points',
-            'comments',
-            'criterion_results',
-        ]
-
-        result_inputs = {
-            "submission": self.submission,
-            "submission_group": self.submission.submission_group,
-            "handgrading_rubric": self.rubric
-        }
-
-        result_obj = handgrading_models.HandgradingResult.objects.validate_and_create(
-            **result_inputs
-        )
-
-        result_dict = result_obj.to_dict()
-        self.assertCountEqual(expected_fields, result_dict.keys())
-
-        with self.assertRaises(ValidationError):
-            result_obj.validate_and_update(**result_dict)
-
-    def test_serialize_related(self):
-=======
         result = handgrading_models.HandgradingResult.objects.validate_and_create(
             submission=self.submission,
             submission_group=self.submission.submission_group,
-            handgrading_rubric=self.default_handgrading_rubric)
+            handgrading_rubric=self.rubric)
 
         self.assertEqual(result.submission, self.submission)
-        self.assertEqual(result.handgrading_rubric, self.default_handgrading_rubric)
+        self.assertEqual(result.handgrading_rubric, self.rubric)
         self.assertEqual(result.submission_group, self.submission.submission_group)
         self.assertFalse(result.finished_grading)
 
@@ -84,7 +38,7 @@
             result = handgrading_models.HandgradingResult.objects.validate_and_create(
                 submission=self.submission,
                 submission_group=self.submission.submission_group,
-                handgrading_rubric=self.default_handgrading_rubric,
+                handgrading_rubric=self.rubric,
                 points_adjustment=points)
 
             result.refresh_from_db()
@@ -93,7 +47,6 @@
             result.delete()
 
     def test_serialization(self):
->>>>>>> 45e65228
         expected_fields = [
             'pk',
             'last_modified',
@@ -129,29 +82,8 @@
                 "filename": "test.cpp"
             },
             annotation=handgrading_models.Annotation.objects.validate_and_create(
-<<<<<<< HEAD
                 handgrading_rubric=self.rubric),
-            handgrading_result=result_obj
-        )
-
-        arbitrary_points = handgrading_models.ArbitraryPoints.objects.validate_and_create(
-            location={
-                "first_line": 0,
-                "last_line": 1,
-                "filename": "test.cpp"
-            },
-            text="",
-            points=0,
-            handgrading_result=result_obj
-=======
-                short_description="",
-                long_description="",
-                points=0,
-                handgrading_rubric=self.default_handgrading_rubric
-            ),
-            handgrading_result=result
->>>>>>> 45e65228
-        )
+            handgrading_result=result)
 
         comment = handgrading_models.Comment.objects.validate_and_create(
             location={
@@ -196,19 +128,15 @@
         self.assertCountEqual(result_dict["criterion_results"][0].keys(),
                               criterion_result_dict.keys())
         self.assertCountEqual(result_dict["handgrading_rubric"].keys(),
-<<<<<<< HEAD
                               self.rubric.to_dict().keys())
-=======
-                              self.default_handgrading_rubric.to_dict().keys())
 
     def test_editable_fields(self):
         result = handgrading_models.HandgradingResult.objects.validate_and_create(
             submission=self.submission,
             submission_group=self.submission.submission_group,
-            handgrading_rubric=self.default_handgrading_rubric)
+            handgrading_rubric=self.rubric)
 
         result.validate_and_update(points_adjustment=3, finished_grading=True)
         result.refresh_from_db()
         self.assertEqual(3, result.points_adjustment)
-        self.assertTrue(result.finished_grading)
->>>>>>> 45e65228
+        self.assertTrue(result.finished_grading)
from django.core.validators import MaxValueValidator
from django.db import models
from django.db.models import F, Q, Sum, Value, ExpressionWrapper
from django.db.models.functions import Coalesce
from django.db.models.functions import Greatest

from autograder.core.fields import EnumField
from django.core import validators
from django.core.exceptions import ValidationError
from enum import Enum

from autograder.core.models import AutograderModel, Project, Submission, SubmissionGroup


class PointsStyle(Enum):
    """
    Ways hangrading points can be managed
    """
    start_at_zero_and_add = "start_at_zero_and_add"
    start_at_max_and_subtract = "start_at_max_and_subtract"


class HandgradingRubric(AutograderModel):
    """
    The rubric which is linked to the project and adds or subtracts points from or to the total.
    """
    project = models.OneToOneField(Project, related_name='handgrading_rubric',
                                   on_delete=models.CASCADE)

    points_style = EnumField(PointsStyle, default=PointsStyle.start_at_zero_and_add, blank=True)

    max_points = models.IntegerField(blank=True, null=True, default=None,
                                     validators=[validators.MinValueValidator(0)])

    show_grades_and_rubric_to_students = models.BooleanField(default=False, blank=True)
    handgraders_can_leave_comments = models.BooleanField(default=False, blank=True)
    handgraders_can_adjust_points = models.BooleanField(default=False, blank=True)

    def clean(self):
        super().clean()

        if (self.points_style == PointsStyle.start_at_max_and_subtract and
                self.max_points is None):
            raise ValidationError(
                {'max_points':
                    'This field must not be None when "start at max" points style is chosen.'})

    SERIALIZABLE_FIELDS = ('pk',
                           'last_modified',

                           'points_style',
                           'max_points',
                           'show_grades_and_rubric_to_students',
                           'handgraders_can_leave_comments',
                           'handgraders_can_adjust_points',

                           'project',
                           'criteria',
                           'annotations',)

    EDITABLE_FIELDS = ('points_style',
                       'max_points',
                       'show_grades_and_rubric_to_students',
                       'handgraders_can_leave_comments',
                       'handgraders_can_adjust_points',)

    SERIALIZE_RELATED = ('criteria',
                         'annotations',)


class Criterion(AutograderModel):
    """
    Rubric item with fixed points that is not line specific
    """
    handgrading_rubric = models.ForeignKey(HandgradingRubric, related_name='criteria',
                                           on_delete=models.CASCADE)

    short_description = models.TextField(blank=True)
    long_description = models.TextField(blank=True)

    points = models.FloatField(default=0, blank=True)

    SERIALIZABLE_FIELDS = ('pk',
                           'last_modified',

                           'short_description',
                           'long_description',
                           'points',
                           'handgrading_rubric',)

    EDITABLE_FIELDS = ('short_description',
                       'long_description',
                       'points',)


class Annotation(AutograderModel):
    """
    Additional field that can be applied to a submission. Can be line specific
    """
    handgrading_rubric = models.ForeignKey(HandgradingRubric, related_name='annotations',
                                           on_delete=models.CASCADE)

    short_description = models.TextField(blank=True)
    long_description = models.TextField(blank=True)

    deduction = models.FloatField(default=0, blank=True, validators=[MaxValueValidator(0)])
    max_deduction = models.FloatField(default=None, blank=True, null=True,
                                      validators=[MaxValueValidator(0)])

    SERIALIZABLE_FIELDS = (
        'pk',
        'handgrading_rubric',

        'short_description',
        'long_description',

        'deduction',
        'max_deduction',

        'last_modified',
    )

    EDITABLE_FIELDS = (
        'short_description',
        'long_description',
        'deduction',
        'max_deduction',
    )


class HandgradingResult(AutograderModel):
    """
    Tied to a specific submission
    """
    submission = models.OneToOneField(Submission, related_name='handgrading_result',
                                      on_delete=models.CASCADE)

    handgrading_rubric = models.ForeignKey(HandgradingRubric, related_name='handgrading_results',
                                           on_delete=models.CASCADE)

    submission_group = models.OneToOneField(SubmissionGroup, related_name='handgrading_result',
                                            on_delete=models.CASCADE)

    finished_grading = models.BooleanField(default=False, blank=True)
    points_adjustment = models.IntegerField(default=0, blank=True)

    @property
    def submitted_filenames(self):
        return self.submission.submitted_filenames

    @property
    def total_points(self):
        with_total_points = annotate_with_handgrading_points(
            HandgradingResult.objects.filter(pk=self.pk))
        return with_total_points.first().handgrading_points
        # criteria_points = self.criterion_results.filter(
        #     selected=True
        # ).aggregate(
        #     criteria_points=)['criteria_points']

        # cap_deductions_expr = Greatest(Sum('annotation__deduction'), 'annotation__max_deduction')
        # annotation_points = self.applied_annotations.aggregate(
        #     annotation_points=Coalesce(cap_deductions_expr, Value(0)))['annotation_points']
        # return max(0, criteria_points + annotation_points + self.points_adjustment)

    @property
    def total_points_possible(self):
        if self.handgrading_rubric.max_points is not None:
            return self.handgrading_rubric.max_points

        with_points_possible = annotate_with_points_handgrading_points_possible(
            HandgradingResult.objects.filter(pk=self.pk))
        return with_points_possible.first().handgrading_points_possible

        # return self.handgrading_rubric.criteria.filter(
        #     points__gte=0
        # ).aggregate(criteria_points=Coalesce(Sum('points'), Value(0)))['criteria_points']

    SERIALIZABLE_FIELDS = (
        'pk',
        'last_modified',

        'submission',
        'handgrading_rubric',
        'submission_group',

        'applied_annotations',
        'comments',
        'criterion_results',

        'finished_grading',
        'points_adjustment',

        'submitted_filenames',
        'total_points',
        'total_points_possible'
    )

    SERIALIZE_RELATED = (
        'applied_annotations',
        'comments',
        'criterion_results',

        'handgrading_rubric',
    )

    EDITABLE_FIELDS = (
        'points_adjustment',
        'finished_grading',
    )


def annotate_with_handgrading_points(queryset):
    criteria_sum_expr = Sum('criterion_results__criterion__points',
                            filter=Q(selected=True))
    queryset = queryset.annotate(criteria_points=Coalesce(criteria_sum_expr, Value(0)))

    cap_deductions_expr = Greatest(
        Sum('applied_annotations__annotation__deduction'),
        'applied_annotations__annotation__max_deduction')
    queryset = queryset.annotate(annotation_points=Coalesce(cap_deductions_expr, Value(0)))

    points_sum_expr = ExpressionWrapper(
        F('criteria_points') + F('annotation_points') + F('points_adjustment'),
        output_field=models.FloatField())
    queryset = queryset.annotate(points_sum=points_sum_expr)

    queryset = queryset.annotate(handgrading_points=Greatest(Value(0.0), F('points_sum')))
    return queryset


def annotate_with_points_handgrading_points_possible(queryset):
    positive_criteria_expr = Sum('handgrading_rubric__criteria__points', filter=Q(points__gte=0))
    return queryset.annotate(
        handgrading_points_possible=Coalesce(positive_criteria_expr, Value(0)))


class CriterionResult(AutograderModel):
    """
    Tied to a criterion object, specifies such criterion is selected
    """
    selected = models.BooleanField()

    criterion = models.ForeignKey(Criterion, related_name='criterion_results',
                                  on_delete=models.CASCADE)

    handgrading_result = models.ForeignKey(HandgradingResult, related_name='criterion_results',
                                           on_delete=models.CASCADE)

    SERIALIZABLE_FIELDS = ('pk',
                           'last_modified',

                           'selected',
                           'criterion',
                           'handgrading_result',)

    EDITABLE_FIELDS = ('selected',)

    SERIALIZE_RELATED = ('criterion',)


class AppliedAnnotation(AutograderModel):
    """
    Tied to an annotation object, specifies where the annotation is applied and if a comment
    was left with it
    """
    comment = models.TextField(blank=True)

    location = models.OneToOneField('Location', related_name='+',
                                    on_delete=models.PROTECT)

    annotation = models.ForeignKey(Annotation, on_delete=models.CASCADE)

    handgrading_result = models.ForeignKey(HandgradingResult, related_name='applied_annotations',
                                           on_delete=models.CASCADE)

    def clean(self):
        if self.location.filename not in self.handgrading_result.submission.submitted_filenames:
            raise ValidationError('Filename is not part of submitted files')

    SERIALIZABLE_FIELDS = ('pk',
                           'last_modified',

                           'comment',
                           'location',
                           'annotation',
                           'handgrading_result',)

    TRANSPARENT_TO_ONE_FIELDS = ('location',)

    EDITABLE_FIELDS = ('comment',)

    SERIALIZE_RELATED = ('annotation',)


class Comment(AutograderModel):
    """
    Comment left by staff or grader regarding submission. Can be applied to specific line
    """
<<<<<<< HEAD
    location = models.OneToOneField('Location', related_name='+', null=True, blank=True)
=======
    # TODO: LOCATION CAN BE NULL
    location = models.OneToOneField('Location', related_name='+', null=True, blank=True,
                                    on_delete=models.PROTECT)
>>>>>>> c978886e

    text = models.TextField()

    handgrading_result = models.ForeignKey(HandgradingResult, related_name='comments',
                                           on_delete=models.CASCADE)

    def clean(self):
        submitted_filenames = self.handgrading_result.submission.submitted_filenames

        if self.location and self.location.filename not in submitted_filenames:
            raise ValidationError('Filename is not part of submitted files')

    SERIALIZABLE_FIELDS = ('pk',
                           'last_modified',

                           'location',
                           'text',
                           'handgrading_result',)

    TRANSPARENT_TO_ONE_FIELDS = ('location',)

    EDITABLE_FIELDS = ('text',)


class Location(AutograderModel):
    """
    Defined as a block of code with a starting and ending line
    """
    first_line = models.IntegerField(validators=[validators.MinValueValidator(0)])

    last_line = models.IntegerField(validators=[validators.MinValueValidator(0)])

    filename = models.TextField()

    def clean(self):
        if self.last_line is not None and (self.last_line < self.first_line):
            raise ValidationError('first line should be before last line')

    SERIALIZABLE_FIELDS = ('pk',
                           'last_modified',

                           'first_line',
                           'last_line',
                           'filename',)

    EDITABLE_FIELDS = ('first_line',
                       'last_line',)<|MERGE_RESOLUTION|>--- conflicted
+++ resolved
@@ -297,13 +297,8 @@
     """
     Comment left by staff or grader regarding submission. Can be applied to specific line
     """
-<<<<<<< HEAD
-    location = models.OneToOneField('Location', related_name='+', null=True, blank=True)
-=======
-    # TODO: LOCATION CAN BE NULL
     location = models.OneToOneField('Location', related_name='+', null=True, blank=True,
                                     on_delete=models.PROTECT)
->>>>>>> c978886e
 
     text = models.TextField()
 

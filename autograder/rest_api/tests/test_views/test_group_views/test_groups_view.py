--- conflicted
+++ resolved
@@ -1,11 +1,7 @@
-<<<<<<< HEAD
 from typing import List
 
-from django.core.urlresolvers import reverse
+from django.urls import reverse
 from django.contrib.auth.models import User
-=======
-from django.urls import reverse
->>>>>>> a0a36e50
 
 import autograder.core.models as ag_models
 import autograder.rest_api.serializers as ag_serializers

import json
import sys
import traceback
from typing import TypedDict, Optional, Mapping

from django.conf import settings
from django.contrib.auth.models import User
from django.http import HttpResponseRedirect, HttpResponse

from oauth2client import client

import httplib2
from rest_framework.authtoken.models import Token

from autograder.rest_api.auth import AZURE_API_SCOPES
from autograder.rest_api.auth import GOOGLE_API_SCOPES

from autograder import utils


def oauth2_callback(request):
    handler = OAUTH2_CALLBACK_CLASSES[settings.OAUTH2_PROVIDER]()
    return handler.handle_request(request)


class _UserInfo(TypedDict):
    email: str
    first_name: str
    last_name: str


class OAuth2CallbackHandler:
    def __init__(self):
        self._state: Optional[Mapping] = None

    def handle_request(self, request):
        self.load_state(request)

        user_info = self.load_user_info(request)
        user = User.objects.get_or_create(
            username=user_info['email'],
            defaults={'first_name': user_info['first_name'], 'last_name': user_info['last_name']}
        )[0]
        if user.first_name != user_info['first_name'] or user.last_name != user_info['last_name']:
            user.first_name = user_info['first_name']
            user.last_name = user_info['last_name']
            user.save()

        token, created = Token.objects.get_or_create(user=user)
        if self._state is not None and 'http_referer' in self._state:
            response = HttpResponseRedirect(self._state['http_referer'])
        else:
            response = HttpResponse()

<<<<<<< HEAD
        response.set_cookie('token', token.key, domain=settings.SITE_DOMAIN)
=======
        response = HttpResponseRedirect(state['http_referer'])
        response.set_cookie(
            'token', token.key, domain=settings.SITE_DOMAIN, secure=not settings.DEBUG)
>>>>>>> 39aee1a4
        return response

    def load_state(self, request):
        if 'state' in request.GET:
            self._state = json.loads(request.GET['state'])

    def load_user_info(self, request) -> _UserInfo:
        """
        Loads user information from the OAuth2 provider and returns
        a dictionary of {'email': ..., 'first_name': ..., 'last_name': ...}.
        Derived classes MUST override this method.
        """
        raise NotImplementedError


_DJANGO_FIRST_NAME_MAX_LEN = User._meta.get_field('first_name').max_length
_DJANGO_LAST_NAME_MAX_LEN = User._meta.get_field('last_name').max_length


class GoogleOAuth2CallbackHandler(OAuth2CallbackHandler):
    def load_user_info(self, request):
        response = None
        content = None
        try:
            credentials = client.credentials_from_clientsecrets_and_code(
                settings.OAUTH2_SECRETS_PATH, GOOGLE_API_SCOPES, request.GET,
                redirect_uri=self._state['redirect_uri'])

            http = credentials.authorize(httplib2.Http())

            url = (
                'https://content-people.googleapis.com'
                '/v1/people/me?personFields=names,emailAddresses'
            )
            response, content = http.request(url, 'GET')
            user_info = json.loads(content)

            try:
                email = utils.find_if(
                    user_info['emailAddresses'], lambda data: data['metadata']['primary'])
                email = email['value']
            except KeyError:
                print('WARNING: emailAddress not found. Using alternate API')
                em_url = 'https://www.googleapis.com/userinfo/v2/me?fields=email'
                em_response, em_content = http.request(em_url, 'GET')
                em_user_info = json.loads(em_content)
                email = em_user_info['email']

            if email is None:
                raise RuntimeError('Primary email not found in user info')

            # It is possible for 'names' to be absent in some rare cases.
            if 'names' not in user_info:
                name = {}
            else:
                name = utils.find_if(user_info['names'], lambda data: data['metadata']['primary'])

            # The documentation says that 'familyName' can be absent.
            # I added a similar check for 'givenName' to be safe because
            # this is difficult to test.
            first_name = ('' if 'givenName' not in name
                          else name['givenName'][:_DJANGO_FIRST_NAME_MAX_LEN])
            last_name = ('' if 'familyName' not in name
                         else name['familyName'][:_DJANGO_LAST_NAME_MAX_LEN])

            return {
                'email': email,
                'first_name': first_name,
                'last_name': last_name,
            }
        except Exception as e:
            print('Unexpected auth error', file=sys.stderr, flush=True)
            print(e, file=sys.stderr, flush=True)
            traceback.print_exc()
            print(response, content)
            raise


class AzureOAuth2CallbackHandler(OAuth2CallbackHandler):
    def load_user_info(self, request):
        response = None
        content = None
        try:
            credentials = client.credentials_from_clientsecrets_and_code(
                settings.OAUTH2_SECRETS_PATH, AZURE_API_SCOPES, request.GET,
                redirect_uri=self._state['redirect_uri'])

            http = credentials.authorize(httplib2.Http())

            # Based upon:
            # https://docs.microsoft.com/en-us/graph/api/resources/users?view=graph-rest-1.0

            url = 'https://graph.microsoft.com/v1.0/me'
            response, content = http.request(url, 'GET')
            azure_user_info = json.loads(content)

            email = azure_user_info['userPrincipalName']

            if email is None:
                raise RuntimeError('Primary email not found in user info')

            first_name = azure_user_info['givenName']
            if first_name is None:
                first_name = ''

            last_name = azure_user_info['surname']
            if last_name is None:
                last_name = ''

            return {
                'email': email,
                'first_name': first_name[:_DJANGO_FIRST_NAME_MAX_LEN],
                'last_name': last_name[:_DJANGO_LAST_NAME_MAX_LEN],
            }
        except Exception as e:
            print('Unexpected auth error', file=sys.stderr, flush=True)
            print(e, file=sys.stderr, flush=True)
            traceback.print_exc()
            print(response, content)
            raise


OAUTH2_CALLBACK_CLASSES: Mapping[str, OAuth2CallbackHandler] = {
    'google': GoogleOAuth2CallbackHandler,
    'azure': AzureOAuth2CallbackHandler
}<|MERGE_RESOLUTION|>--- conflicted
+++ resolved
@@ -52,13 +52,8 @@
         else:
             response = HttpResponse()
 
-<<<<<<< HEAD
-        response.set_cookie('token', token.key, domain=settings.SITE_DOMAIN)
-=======
-        response = HttpResponseRedirect(state['http_referer'])
         response.set_cookie(
             'token', token.key, domain=settings.SITE_DOMAIN, secure=not settings.DEBUG)
->>>>>>> 39aee1a4
         return response
 
     def load_state(self, request):
